////////////////////////////////////////////////////////////////////////////////
// Implicit Subdivition for Terrain Rendering
//

#include "glad/glad.h"
#include "GLFW/glfw3.h"
#include "imgui.h"
#include "imgui_impl.h"

#include <cstdio>
#include <cstdlib>
#include <exception>
#include <algorithm>

#define STB_IMAGE_IMPLEMENTATION
#include "stb_image.h"

#define STB_IMAGE_WRITE_IMPLEMENTATION
#include "stb_image_write.h"

#define DJ_OPENGL_IMPLEMENTATION 1
#include "dj_opengl.h"

#define DJ_ALGEBRA_IMPLEMENTATION 1
#include "dj_algebra.h"

#define DJ_BRDF_IMPLEMENTATION 1
#include "dj_brdf.h"

#define LOG(fmt, ...)  fprintf(stdout, fmt, ##__VA_ARGS__); fflush(stdout);

////////////////////////////////////////////////////////////////////////////////
// Tweakable Constants
//
////////////////////////////////////////////////////////////////////////////////
#define VIEWER_DEFAULT_WIDTH  1680
#define VIEWER_DEFAULT_HEIGHT 1050

// default path to the directory holding the source files
#ifndef PATH_TO_SRC_DIRECTORY
#   define PATH_TO_SRC_DIRECTORY "./"
#endif
#ifndef PATH_TO_ASSET_DIRECTORY
#   define PATH_TO_ASSSET_DIRECTORY "../assets/"
#endif

//Forces use of ad-hoc instanced geometry definition, with better vertex reuse
#define USE_ADHOC_INSTANCED_GEOM        1

////////////////////////////////////////////////////////////////////////////////
// Global Variables
//
////////////////////////////////////////////////////////////////////////////////

// -----------------------------------------------------------------------------
// Framebuffer Manager
enum { AA_NONE, AA_MSAA2, AA_MSAA4, AA_MSAA8, AA_MSAA16 };
struct FramebufferManager {
    int w, h, aa;
    struct { int fixed; } msaa;
    struct { float r, g, b; } clearColor;
} g_framebuffer = {
    VIEWER_DEFAULT_WIDTH, VIEWER_DEFAULT_HEIGHT, AA_NONE,
    {false},
    {61.0f / 255.0f, 119.0f / 255.0f, 192.0f / 255.0f}
};

// -----------------------------------------------------------------------------
// Camera Manager
#define INIT_POS dja::vec3(0.5f, 0.0f, 0.5f)
struct CameraManager {
    float fovy, zNear, zFar; // perspective settings
    dja::vec3 pos;           // 3D position
    dja::mat3 axis;          // 3D frame
} g_camera = {
    55.f, 0.0001f, 32.f,
    INIT_POS,
    dja::mat3::lookat(
        dja::vec3(0.f, 0.f, 0.2f),
        INIT_POS,
        dja::vec3(0, 0, 1)
    )
};
#undef INIT_POS

// -----------------------------------------------------------------------------
// Quadtree Manager
enum { METHOD_TS, METHOD_GS, METHOD_CS, METHOD_MS };
enum { SHADING_DIFFUSE, SHADING_NORMALS, SHADING_LOD };
struct TerrainManager {
    struct { bool displace, cull, freeze, wire, reset, freeze_step; } flags;
    struct {
        std::string pathToFile;
        float scale;
    } dmap;
    int method, computeThreadCount;
    int shading;
    int gpuSubd;
    int pingPong;
    float primitivePixelLengthTarget;
} g_terrain = {
    {true, true, false, false, true, false},
    {std::string(PATH_TO_ASSET_DIRECTORY "./dmap.png"), 0.45f},
    METHOD_GS, 5,
    SHADING_DIFFUSE,
    3,    //
    0,
    5.f
};

// -----------------------------------------------------------------------------
// Application Manager
struct AppManager {
    struct {
        const char *shader;
        const char *output;
    } dir;
    struct {
        int w, h;
        bool hud;
        float gamma, exposure;
    } viewer;
    struct {
        int on, frame, capture;
    } recorder;
    int frame, frameLimit;
} g_app = {
    /*dir*/     {
                    PATH_TO_SRC_DIRECTORY "./shaders/",
                    PATH_TO_SRC_DIRECTORY "./"
                },
    /*viewer*/  {
                   VIEWER_DEFAULT_WIDTH, VIEWER_DEFAULT_HEIGHT,
                   true,
                   2.2f, 0.4f
                },
    /*record*/  {false, 0, 0},
    /*frame*/   0, -1
};

// -----------------------------------------------------------------------------
// OpenGL Manager
enum { CLOCK_SPF, CLOCK_COUNT };
enum { FRAMEBUFFER_BACK, FRAMEBUFFER_SCENE, FRAMEBUFFER_COUNT };
enum {
    STREAM_TRANSFORM,
    STREAM_COUNT
};
enum {
    VERTEXARRAY_EMPTY,
    VERTEXARRAY_INSTANCED_GRID, // compute-based pipeline only
    VERTEXARRAY_COUNT
};
enum {
    TEXTURE_BACK,
    TEXTURE_SCENE,
    TEXTURE_Z,
    TEXTURE_DMAP,
    TEXTURE_SMAP,
    TEXTURE_COUNT
};
enum {
    BUFFER_GEOMETRY_VERTICES = STREAM_COUNT,
    BUFFER_GEOMETRY_INDEXES,
    BUFFER_SUBD1, BUFFER_SUBD2,
    BUFFER_CULLED_SUBD1,                        // compute-based pipeline only
    BUFFER_INSTANCED_GEOMETRY_VERTICES,         // compute-based pipeline only
    BUFFER_INSTANCED_GEOMETRY_INDEXES,          // compute-based pipeline only
    BUFFER_DISPATCH_INDIRECT,                   // compute-based pipeline only
    BUFFER_DRAW_INDIRECT,
    BUFFER_ATOMIC_COUNTER,                      // New Atomic counter buffer
    BUFFER_ATOMIC_COUNTER2,                     // Just for the binding index
    BUFFER_COUNT
};
//Atomic counters bindings
enum {
    BINDING_ATOMIC_COUNTER,
    BINDING_ATOMIC_COUNTER2
};
enum {
    PROGRAM_VIEWER,
    PROGRAM_SUBD_CS_LOD,    // compute-based pipeline only
    PROGRAM_TERRAIN,
    PROGRAM_UPDATE_INDIRECT,    //Update indirect structures
    PROGRAM_UPDATE_INDIRECT_DRAW,
    PROGRAM_COUNT
};
enum {
    UNIFORM_VIEWER_FRAMEBUFFER_SAMPLER,
    UNIFORM_VIEWER_EXPOSURE,
    UNIFORM_VIEWER_GAMMA,
    UNIFORM_VIEWER_VIEWPORT,

    UNIFORM_SUBD_CS_LOD_DMAP_SAMPLER,   // compute-based pipeline only
    UNIFORM_SUBD_CS_LOD_DMAP_FACTOR,    // compute-based pipeline only
    UNIFORM_SUBD_CS_LOD_LOD_FACTOR,     // compute-based pipeline only

    UNIFORM_TERRAIN_DMAP_SAMPLER,
    UNIFORM_TERRAIN_SMAP_SAMPLER,
    UNIFORM_TERRAIN_DMAP_FACTOR,
    UNIFORM_TERRAIN_LOD_FACTOR,

    UNIFORM_COUNT
};
struct OpenGLManager {
    GLuint programs[PROGRAM_COUNT];
    GLuint framebuffers[FRAMEBUFFER_COUNT];
    GLuint textures[TEXTURE_COUNT];
    GLuint vertexArrays[VERTEXARRAY_COUNT];
    GLuint buffers[BUFFER_COUNT];
    GLint uniforms[UNIFORM_COUNT];
    djg_buffer *streams[STREAM_COUNT];
    djg_clock *clocks[CLOCK_COUNT];
} g_gl = { {0} };


int instancedMeshVertexCount = 0;
int instancedMeshPrimitiveCount = 0;


//Early declarations of ad-hoc instanced geom vertex/index buffers
extern const dja::vec2 verticesL0[3];
extern const uint16_t indexesL0[3];

extern const dja::vec2 verticesL1[6];
extern const uint16_t indexesL1[12];

extern const dja::vec2 verticesL2[15];
extern const uint16_t indexesL2[48];

extern const dja::vec2 verticesL3[45];
extern const uint16_t indexesL3[192];

////////////////////////////////////////////////////////////////////////////////
// Utility functions
//
////////////////////////////////////////////////////////////////////////////////

#ifndef M_PI
#define M_PI 3.141592654
#endif
#define BUFFER_SIZE(x)    ((int)(sizeof(x)/sizeof(x[0])))
#define BUFFER_OFFSET(i) ((char *)NULL + (i))

float radians(float degrees)
{
    return degrees * M_PI / 180.f;
}

char *strcat2(char *dst, const char *src1, const char *src2)
{
    strcpy(dst, src1);

    return strcat(dst, src2);
}

static void APIENTRY
debug_output_logger(
    GLenum source,
    GLenum type,
    GLuint id,
    GLenum severity,
    GLsizei length,
    const GLchar* message,
    const void* userParam
) {
    char srcstr[32], typestr[32];

    switch (source) {
    case GL_DEBUG_SOURCE_API: strcpy(srcstr, "OpenGL"); break;
    case GL_DEBUG_SOURCE_WINDOW_SYSTEM: strcpy(srcstr, "Windows"); break;
    case GL_DEBUG_SOURCE_SHADER_COMPILER: strcpy(srcstr, "Shader Compiler"); break;
    case GL_DEBUG_SOURCE_THIRD_PARTY: strcpy(srcstr, "Third Party"); break;
    case GL_DEBUG_SOURCE_APPLICATION: strcpy(srcstr, "Application"); break;
    case GL_DEBUG_SOURCE_OTHER: strcpy(srcstr, "Other"); break;
    default: strcpy(srcstr, "???"); break;
    };

    switch (type) {
    case GL_DEBUG_TYPE_ERROR: strcpy(typestr, "Error"); break;
    case GL_DEBUG_TYPE_DEPRECATED_BEHAVIOR: strcpy(typestr, "Deprecated Behavior"); break;
    case GL_DEBUG_TYPE_UNDEFINED_BEHAVIOR: strcpy(typestr, "Undefined Behavior"); break;
    case GL_DEBUG_TYPE_PORTABILITY: strcpy(typestr, "Portability"); break;
    case GL_DEBUG_TYPE_PERFORMANCE: strcpy(typestr, "Performance"); break;
    case GL_DEBUG_TYPE_OTHER: strcpy(typestr, "Message"); break;
    default: strcpy(typestr, "???"); break;
    }

    if (severity == GL_DEBUG_SEVERITY_HIGH || severity == GL_DEBUG_SEVERITY_MEDIUM) {
        LOG("djg_debug_output: %s %s\n"                \
            "-- Begin -- GL_debug_output\n" \
            "%s\n"                              \
            "-- End -- GL_debug_output\n",
            srcstr, typestr, message);
    }
    else if (severity == GL_DEBUG_SEVERITY_MEDIUM) {
        LOG("djg_debug_output: %s %s\n"                 \
            "-- Begin -- GL_debug_output\n" \
            "%s\n"                              \
            "-- End -- GL_debug_output\n",
            srcstr, typestr, message);
    }
}

void log_debug_output(void)
{
    glEnable(GL_DEBUG_OUTPUT_SYNCHRONOUS);
    glDebugMessageCallback(&debug_output_logger, NULL);
}

////////////////////////////////////////////////////////////////////////////////
// Program Configuration
//
////////////////////////////////////////////////////////////////////////////////

// -----------------------------------------------------------------------------
// set viewer program uniforms
void configureViewerProgram()
{
    glProgramUniform1i(g_gl.programs[PROGRAM_VIEWER],
        g_gl.uniforms[UNIFORM_VIEWER_FRAMEBUFFER_SAMPLER],
        TEXTURE_SCENE);
    glProgramUniform1f(g_gl.programs[PROGRAM_VIEWER],
        g_gl.uniforms[UNIFORM_VIEWER_EXPOSURE],
        g_app.viewer.exposure);
    glProgramUniform1f(g_gl.programs[PROGRAM_VIEWER],
        g_gl.uniforms[UNIFORM_VIEWER_GAMMA],
        g_app.viewer.gamma);
}

// -----------------------------------------------------------------------------
// set terrain program uniforms
void configureTerrainProgram()
{
    float lodFactor = 2.0f * tan(radians(g_camera.fovy) / 2.0f)
        / g_framebuffer.w * (1 << g_terrain.gpuSubd)
        * g_terrain.primitivePixelLengthTarget;

    glProgramUniform1i(g_gl.programs[PROGRAM_TERRAIN],
        g_gl.uniforms[UNIFORM_TERRAIN_DMAP_SAMPLER],
        TEXTURE_DMAP);
    glProgramUniform1i(g_gl.programs[PROGRAM_TERRAIN],
        g_gl.uniforms[UNIFORM_TERRAIN_SMAP_SAMPLER],
        TEXTURE_SMAP);
    glProgramUniform1f(g_gl.programs[PROGRAM_TERRAIN],
        g_gl.uniforms[UNIFORM_TERRAIN_DMAP_FACTOR],
        g_terrain.dmap.scale);
    glProgramUniform1f(g_gl.programs[PROGRAM_TERRAIN],
        g_gl.uniforms[UNIFORM_TERRAIN_LOD_FACTOR],
        lodFactor);
}

void configureSubdCsLodProgram()
{
    float lodFactor = 2.0f * tan(radians(g_camera.fovy) / 2.0f)
        / g_framebuffer.w * (1 << g_terrain.gpuSubd)
        * g_terrain.primitivePixelLengthTarget;

    glProgramUniform1i(g_gl.programs[PROGRAM_SUBD_CS_LOD],
        g_gl.uniforms[UNIFORM_SUBD_CS_LOD_DMAP_SAMPLER],
        TEXTURE_DMAP);
    glProgramUniform1f(g_gl.programs[PROGRAM_SUBD_CS_LOD],
        g_gl.uniforms[UNIFORM_SUBD_CS_LOD_DMAP_FACTOR],
        g_terrain.dmap.scale);
    glProgramUniform1f(g_gl.programs[PROGRAM_SUBD_CS_LOD],
        g_gl.uniforms[UNIFORM_SUBD_CS_LOD_LOD_FACTOR],
        lodFactor);
}

////////////////////////////////////////////////////////////////////////////////
// Program Loading
//
////////////////////////////////////////////////////////////////////////////////

// -----------------------------------------------------------------------------
/**
 * Load the Viewer Program
 *
 * This program is responsible for blitting the scene framebuffer to
 * the back framebuffer, while applying gamma correction and tone mapping to
 * the rendering.
 */
bool loadViewerProgram()
{
    djg_program *djp = djgp_create();
    GLuint *program = &g_gl.programs[PROGRAM_VIEWER];
    char buf[1024];

    LOG("Loading {Viewer-Program}\n");
    if (g_framebuffer.aa >= AA_MSAA2 && g_framebuffer.aa <= AA_MSAA16)
        djgp_push_string(djp, "#define MSAA_FACTOR %i\n", 1 << g_framebuffer.aa);
    djgp_push_file(djp, strcat2(buf, g_app.dir.shader, "viewer.glsl"));

    if (!djgp_to_gl(djp, 450, false, true, program)) {
        LOG("=> Failure <=\n");
        djgp_release(djp);

        return false;
    }
    djgp_release(djp);

    g_gl.uniforms[UNIFORM_VIEWER_FRAMEBUFFER_SAMPLER] =
        glGetUniformLocation(g_gl.programs[PROGRAM_VIEWER], "u_FramebufferSampler");
    g_gl.uniforms[UNIFORM_VIEWER_EXPOSURE] =
        glGetUniformLocation(g_gl.programs[PROGRAM_VIEWER], "u_Exposure");
    g_gl.uniforms[UNIFORM_VIEWER_GAMMA] =
        glGetUniformLocation(g_gl.programs[PROGRAM_VIEWER], "u_Gamma");

    configureViewerProgram();

    return (glGetError() == GL_NO_ERROR);
}

// -----------------------------------------------------------------------------
/**
 * Set all shared defines in shaders
 */
void setShaderMacros(djg_program *djp)
{
    if (g_terrain.flags.displace)
        djgp_push_string(djp, "#define FLAG_DISPLACE 1\n");
    if (g_terrain.flags.cull)
        djgp_push_string(djp, "#define FLAG_CULL 1\n");
    if (g_terrain.flags.freeze)
        djgp_push_string(djp, "#define FLAG_FREEZE 1\n");

    switch (g_terrain.shading) {
    case SHADING_DIFFUSE:
        djgp_push_string(djp, "#define SHADING_DIFFUSE 1\n");
        break;
    case SHADING_NORMALS:
        djgp_push_string(djp, "#define SHADING_NORMALS 1\n");
        break;
    case SHADING_LOD:
        djgp_push_string(djp, "#define SHADING_LOD 1\n");
        break;
    }

    // constants
    if (g_terrain.method == METHOD_GS) {
        int subdLevel = g_terrain.gpuSubd;
        int vertexCnt = subdLevel == 0 ? 3 : 4 << (2 * subdLevel - 1);

        djgp_push_string(djp, "#define MAX_VERTICES %i\n", vertexCnt);
    }
    djgp_push_string(djp, "#define PATCH_TESS_LEVEL %i\n",1 << g_terrain.gpuSubd);
    djgp_push_string(djp, "#define PATCH_SUBD_LEVEL %i\n", g_terrain.gpuSubd);
    djgp_push_string(djp, "#define INSTANCED_MESH_VERTEX_COUNT %i\n", instancedMeshVertexCount);
    djgp_push_string(djp, "#define INSTANCED_MESH_PRIMITIVE_COUNT %i\n", instancedMeshPrimitiveCount);
    djgp_push_string(djp, "#define COMPUTE_THREAD_COUNT %i\n", 1u << g_terrain.computeThreadCount); //Compute Shader + Mesh Shader + Batch Program

    // bindings
    djgp_push_string(djp, "#define BUFFER_BINDING_TRANSFORMS %i\n", STREAM_TRANSFORM);
    djgp_push_string(djp, "#define BUFFER_BINDING_GEOMETRY_VERTICES %i\n", BUFFER_GEOMETRY_VERTICES);
    djgp_push_string(djp, "#define BUFFER_BINDING_GEOMETRY_INDEXES %i\n", BUFFER_GEOMETRY_INDEXES);
    djgp_push_string(djp, "#define BUFFER_BINDING_INSTANCED_GEOMETRY_VERTICES %i\n", BUFFER_INSTANCED_GEOMETRY_VERTICES);
    djgp_push_string(djp, "#define BUFFER_BINDING_INSTANCED_GEOMETRY_INDEXES %i\n", BUFFER_INSTANCED_GEOMETRY_INDEXES);
    djgp_push_string(djp, "#define BUFFER_BINDING_SUBD1 %i\n", BUFFER_SUBD1);
    djgp_push_string(djp, "#define BUFFER_BINDING_SUBD2 %i\n", BUFFER_SUBD2);
    djgp_push_string(djp, "#define BUFFER_BINDING_CULLED_SUBD %i\n", BUFFER_CULLED_SUBD1);
    djgp_push_string(djp, "#define BUFFER_BINDING_SUBD_COUNTER %i\n", BINDING_ATOMIC_COUNTER);
    djgp_push_string(djp, "#define BUFFER_BINDING_CULLED_SUBD_COUNTER %i\n", BINDING_ATOMIC_COUNTER2);
    djgp_push_string(djp, "#define BUFFER_BINDING_INDIRECT_COMMAND %i\n", BUFFER_DISPATCH_INDIRECT);
}

// -----------------------------------------------------------------------------
/**
 * Load the Terrain Program
 *
 * This program renders an adaptive terrain using the implicit subdivision
 * technique discribed in GPU Zen 2.
 */
bool loadTerrainProgram()
{
    djg_program *djp = djgp_create();
    GLuint *program = &g_gl.programs[PROGRAM_TERRAIN];
    char buf[1024];

    LOG("Loading {Terrain-Program}\n");
    if (g_terrain.method == METHOD_MS) {
        djgp_push_string(djp, "#extension GL_NV_mesh_shader : require\n");
        djgp_push_string(djp, "#extension GL_NV_shader_thread_group : require\n");
        djgp_push_string(djp, "#extension GL_NV_shader_thread_shuffle : require\n");
        djgp_push_string(djp, "#extension GL_NV_gpu_shader5 : require\n");
    }

    setShaderMacros(djp);

    djgp_push_file(djp, strcat2(buf, g_app.dir.shader, "fcull.glsl"));
    djgp_push_file(djp, strcat2(buf, g_app.dir.shader, "isubd.glsl"));

<<<<<<< HEAD
    djgp_push_file(djp, strcat2(buf, g_app.dir.shader, "terrain_common.glsl"));

    if (g_terrain.method == METHOD_TS) {
=======
    switch (g_terrain.method) {
    case METHOD_TS:
>>>>>>> 66a959e7
        djgp_push_file(djp, strcat2(buf, g_app.dir.shader, "terrain_ts.glsl"));
        break;
    case METHOD_GS:
        djgp_push_file(djp, strcat2(buf, g_app.dir.shader, "terrain_gs.glsl"));
        break;
    case METHOD_CS:
        djgp_push_file(djp, strcat2(buf, g_app.dir.shader, "terrain_cs_render.glsl"));
        break;
    case METHOD_MS:
        djgp_push_file(djp, strcat2(buf, g_app.dir.shader, "terrain_ms.glsl"));
        break;
    }

    if (!djgp_to_gl(djp, 450, false, true, program)) {
        LOG("=> Failure <=\n");
        djgp_release(djp);

        return false;
    }
    djgp_release(djp);

    g_gl.uniforms[UNIFORM_TERRAIN_DMAP_FACTOR] =
        glGetUniformLocation(g_gl.programs[PROGRAM_TERRAIN], "u_DmapFactor");
    g_gl.uniforms[UNIFORM_TERRAIN_DMAP_SAMPLER] =
        glGetUniformLocation(g_gl.programs[PROGRAM_TERRAIN], "u_DmapSampler");
    g_gl.uniforms[UNIFORM_TERRAIN_SMAP_SAMPLER] =
        glGetUniformLocation(g_gl.programs[PROGRAM_TERRAIN], "u_SmapSampler");
    g_gl.uniforms[UNIFORM_TERRAIN_LOD_FACTOR] =
        glGetUniformLocation(g_gl.programs[PROGRAM_TERRAIN], "u_LodFactor");

    configureTerrainProgram();

    return (glGetError() == GL_NO_ERROR);
}

// -----------------------------------------------------------------------------
/**
 * Load Computer-Shader LoD Program
 *
 * This program is responsible for updating the subdivision buffer.
 * It also prepares a buffer (the culled subd buffer) that only
 * contains visible triangles, which is sent for rendering.
 * For more details, see our GPU Zen 2 chapter.
 */
bool loadSubdCsLodProgram()
{
    if (g_terrain.method == METHOD_CS) {
        djg_program *djp = djgp_create();
        GLuint *program = &g_gl.programs[PROGRAM_SUBD_CS_LOD];
        char buf[1024];

        LOG("Loading {Compute-LoD-Program}\n");
        setShaderMacros(djp);
<<<<<<< HEAD

        setupSubdKernel(djp);
        
        djgp_push_file(djp, strcat2(buf, g_app.dir.shader, "terrain_common.glsl"));

=======
        djgp_push_file(djp, strcat2(buf, g_app.dir.shader, "fcull.glsl"));
        djgp_push_file(djp, strcat2(buf, g_app.dir.shader, "isubd.glsl"));
>>>>>>> 66a959e7
        djgp_push_file(djp, strcat2(buf, g_app.dir.shader, "terrain_cs_lod.glsl"));

        if (!djgp_to_gl(djp, 450, false, true, program)) {
            LOG("=> Failure <=\n");
            djgp_release(djp);

            return false;
        }
        djgp_release(djp);

        g_gl.uniforms[UNIFORM_SUBD_CS_LOD_DMAP_FACTOR] =
            glGetUniformLocation(g_gl.programs[PROGRAM_SUBD_CS_LOD], "u_DmapFactor");
        g_gl.uniforms[UNIFORM_SUBD_CS_LOD_DMAP_SAMPLER] =
            glGetUniformLocation(g_gl.programs[PROGRAM_SUBD_CS_LOD], "u_DmapSampler");
        g_gl.uniforms[UNIFORM_SUBD_CS_LOD_LOD_FACTOR] =
            glGetUniformLocation(g_gl.programs[PROGRAM_SUBD_CS_LOD], "u_LodFactor");

        configureSubdCsLodProgram();
    }

    return (glGetError() == GL_NO_ERROR);
}

// -----------------------------------------------------------------------------
/**
 * Load the Indirect Program
 *
 * This program is responsible for preparing indirect batches. Every time
 * the subd buffer is updated, we execute this program to reset the atomic
 * counters that keep track of the size of the subdivision buffer, and
 * prepare the arguments of an indirect command.
 */
bool
loadUpdateIndirectProgram(
    int programName,
    bool updateIndirectStruct,
    bool resetCounter1,
    bool resetCounter2,
    int updateOffset,
    int divideValue,
    int addValue
) {
    djg_program *djp = djgp_create();
    GLuint *program = &g_gl.programs[programName];
    char buf[1024];

    LOG("Loading {Update-Indirect-Program}\n");
    djgp_push_string(djp, "#extension GL_ARB_shader_atomic_counter_ops : require\n");

    djgp_push_string(djp, "#define UPDATE_INDIRECT_STRUCT %i\n", updateIndirectStruct ? 1 : 0);
    djgp_push_string(djp, "#define UPDATE_INDIRECT_RESET_COUNTER1 %i\n", resetCounter1 ? 1 : 0);
    djgp_push_string(djp, "#define UPDATE_INDIRECT_RESET_COUNTER2 %i\n", resetCounter2 ? 1 : 0);

    djgp_push_string(djp, "#define BUFFER_BINDING_INDIRECT_COMMAND %i\n", BUFFER_DISPATCH_INDIRECT);
    djgp_push_string(djp, "#define BINDING_ATOMIC_COUNTER %i\n", BINDING_ATOMIC_COUNTER);
    djgp_push_string(djp, "#define BINDING_ATOMIC_COUNTER2 %i\n", BINDING_ATOMIC_COUNTER2);

    djgp_push_string(djp, "#define UPDATE_INDIRECT_OFFSET %i\n", updateOffset);
    djgp_push_string(djp, "#define UPDATE_INDIRECT_VALUE_DIVIDE %i\n", divideValue);
    djgp_push_string(djp, "#define UPDATE_INDIRECT_VALUE_ADD %i\n", addValue);

    djgp_push_file(djp, strcat2(buf, g_app.dir.shader, "terrain_updateIndirect_cs.glsl"));

    if (!djgp_to_gl(djp, 450, false, true, program)) {
        LOG("=> Failure <=\n");
        djgp_release(djp);

        return false;
    }
    djgp_release(djp);

    return (glGetError() == GL_NO_ERROR);
}


bool loadUpdateIndirectPrograms()
{

    switch (g_terrain.method) {
    case METHOD_TS:
    case METHOD_GS:
        return loadUpdateIndirectProgram(PROGRAM_UPDATE_INDIRECT_DRAW, true, true, false, 0, 1, 0);
    case METHOD_CS:
        return loadUpdateIndirectProgram(PROGRAM_UPDATE_INDIRECT, true, true, true, 0, 1 << g_terrain.computeThreadCount, 1)
        && loadUpdateIndirectProgram(PROGRAM_UPDATE_INDIRECT_DRAW, true, true, false, 1, 1, 0);
    case METHOD_MS:
        return loadUpdateIndirectProgram(PROGRAM_UPDATE_INDIRECT, true, true, false, 0, 1 << g_terrain.computeThreadCount, 1);
    }

    return (glGetError() == GL_NO_ERROR);
}


// -----------------------------------------------------------------------------
/**
 * Load All Programs
 *
 */
bool loadPrograms()
{
    bool v = true;

    if (v) v &= loadViewerProgram();
    if (v) v &= loadTerrainProgram();
    if (v) v &= loadSubdCsLodProgram();
    if (v) v &= loadUpdateIndirectPrograms();

    return v;
}

////////////////////////////////////////////////////////////////////////////////
// Texture Loading
//
////////////////////////////////////////////////////////////////////////////////

// -----------------------------------------------------------------------------
/**
 * Load the Scene Framebuffer Textures
 *
 * Depending on the scene framebuffer AA mode, this function load 2 or
 * 3 textures. In FSAA mode, two RGBA16F and one DEPTH24_STENCIL8 textures
 * are created. In other modes, one RGBA16F and one DEPTH24_STENCIL8 textures
 * are created.
 */
bool loadSceneFramebufferTexture()
{
    if (glIsTexture(g_gl.textures[TEXTURE_SCENE]))
        glDeleteTextures(1, &g_gl.textures[TEXTURE_SCENE]);
    if (glIsTexture(g_gl.textures[TEXTURE_Z]))
        glDeleteTextures(1, &g_gl.textures[TEXTURE_Z]);
    glGenTextures(1, &g_gl.textures[TEXTURE_Z]);
    glGenTextures(1, &g_gl.textures[TEXTURE_SCENE]);

    switch (g_framebuffer.aa) {
    case AA_NONE:
        LOG("Loading {Scene-Z-Framebuffer-Texture}\n");
        glActiveTexture(GL_TEXTURE0 + TEXTURE_Z);
        glBindTexture(GL_TEXTURE_2D, g_gl.textures[TEXTURE_Z]);
        glTexStorage2D(GL_TEXTURE_2D,
            1,
            GL_DEPTH24_STENCIL8,
            g_framebuffer.w,
            g_framebuffer.h);
        glTexParameteri(GL_TEXTURE_2D, GL_TEXTURE_MIN_FILTER, GL_LINEAR);
        glTexParameteri(GL_TEXTURE_2D, GL_TEXTURE_MAG_FILTER, GL_LINEAR);

        LOG("Loading {Scene-RGBA-Framebuffer-Texture}\n");
        glActiveTexture(GL_TEXTURE0 + TEXTURE_SCENE);
        glBindTexture(GL_TEXTURE_2D, g_gl.textures[TEXTURE_SCENE]);
        glTexStorage2D(GL_TEXTURE_2D,
            1,
            GL_RGBA32F,
            g_framebuffer.w,
            g_framebuffer.h);
        glTexParameteri(GL_TEXTURE_2D, GL_TEXTURE_MIN_FILTER, GL_LINEAR);
        glTexParameteri(GL_TEXTURE_2D, GL_TEXTURE_MAG_FILTER, GL_LINEAR);
        break;
    case AA_MSAA2:
    case AA_MSAA4:
    case AA_MSAA8:
    case AA_MSAA16: {
        int samples = 1 << g_framebuffer.aa;
        
        int maxSamples;
        int maxSamplesDepth;
        //glGetIntegerv(GL_MAX_INTEGER_SAMPLES, &maxSamples); //Wrong enum !
        glGetIntegerv(GL_MAX_COLOR_TEXTURE_SAMPLES, &maxSamples);
        glGetIntegerv(GL_MAX_DEPTH_TEXTURE_SAMPLES, &maxSamplesDepth);
        maxSamples = maxSamplesDepth < maxSamples ? maxSamplesDepth : maxSamples;

        if (samples > maxSamples) {
            LOG("note: MSAA is %ix\n", maxSamples);
            samples = maxSamples;
        }
        LOG("Loading {Scene-MSAA-Z-Framebuffer-Texture}\n");
        glActiveTexture(GL_TEXTURE0 + TEXTURE_Z);
        glBindTexture(GL_TEXTURE_2D_MULTISAMPLE, g_gl.textures[TEXTURE_Z]);
        glTexStorage2DMultisample(GL_TEXTURE_2D_MULTISAMPLE,
            samples,
            GL_DEPTH24_STENCIL8,
            g_framebuffer.w,
            g_framebuffer.h,
            g_framebuffer.msaa.fixed);

        LOG("Loading {Scene-MSAA-RGBA-Framebuffer-Texture}\n");
        glActiveTexture(GL_TEXTURE0 + TEXTURE_SCENE);
        glBindTexture(GL_TEXTURE_2D_MULTISAMPLE,
            g_gl.textures[TEXTURE_SCENE]);
        glTexStorage2DMultisample(GL_TEXTURE_2D_MULTISAMPLE,
            samples,
            GL_RGBA32F,
            g_framebuffer.w,
            g_framebuffer.h,
            g_framebuffer.msaa.fixed);
    } break;
    }
    glActiveTexture(GL_TEXTURE0);

    return (glGetError() == GL_NO_ERROR);
}

// -----------------------------------------------------------------------------
/**
 * Load the Back Framebuffer Texture
 *
 * This loads an RGBA8 texture used as a color buffer for the back
 * framebuffer.
 */
bool loadBackFramebufferTexture()
{
    LOG("Loading {Back-Framebuffer-Texture}\n");
    if (glIsTexture(g_gl.textures[TEXTURE_BACK]))
        glDeleteTextures(1, &g_gl.textures[TEXTURE_BACK]);
    glGenTextures(1, &g_gl.textures[TEXTURE_BACK]);

    glActiveTexture(GL_TEXTURE0 + TEXTURE_BACK);
    glBindTexture(GL_TEXTURE_2D, g_gl.textures[TEXTURE_BACK]);
    glTexStorage2D(GL_TEXTURE_2D,
        1,
        GL_RGBA8,
        g_app.viewer.w,
        g_app.viewer.h);
    glTexParameteri(GL_TEXTURE_2D, GL_TEXTURE_MIN_FILTER, GL_LINEAR);
    glTexParameteri(GL_TEXTURE_2D, GL_TEXTURE_MAG_FILTER, GL_LINEAR);

    glActiveTexture(GL_TEXTURE0);

    return (glGetError() == GL_NO_ERROR);
}

// -----------------------------------------------------------------------------
/**
 * Load the Slope Texture Map
 *
 * This loads an RG32F texture used as a slope map
 */
void loadSmapTexture(const djg_texture *dmap)
{
    int w = dmap->next->x;
    int h = dmap->next->y;
    const uint16_t *texels = (const uint16_t *)dmap->next->texels;
    int mipcnt = djgt__mipcnt(w, h, 1);
    std::vector<float> smap(w * h * 2);

    for (int j = 0; j < h; ++j)
        for (int i = 0; i < w; ++i) {
            int i1 = std::max(0, i - 1);
            int i2 = std::min(w - 1, i + 1);
            int j1 = std::max(0, j - 1);
            int j2 = std::min(h - 1, j + 1);
            uint16_t px_l = texels[i1 + w * j]; // in [0,2^16-1]
            uint16_t px_r = texels[i2 + w * j]; // in [0,2^16-1]
            uint16_t px_b = texels[i + w * j1]; // in [0,2^16-1]
            uint16_t px_t = texels[i + w * j2]; // in [0,2^16-1]
            float z_l = (float)px_l / 65535.0f; // in [0, 1]
            float z_r = (float)px_r / 65535.0f; // in [0, 1]
            float z_b = (float)px_b / 65535.0f; // in [0, 1]
            float z_t = (float)px_t / 65535.0f; // in [0, 1]
            float slope_x = (float)w * 0.5f * (z_r - z_l);
            float slope_y = (float)h * 0.5f * (z_t - z_b);

            smap[2 * (i + w * j)] = slope_x;
            smap[1 + 2 * (i + w * j)] = slope_y;
        }

    if (glIsTexture(g_gl.textures[TEXTURE_SMAP]))
        glDeleteTextures(1, &g_gl.textures[TEXTURE_SMAP]);

    glGenTextures(1, &g_gl.textures[TEXTURE_SMAP]);
    glActiveTexture(GL_TEXTURE0 + TEXTURE_SMAP);
    glBindTexture(GL_TEXTURE_2D, g_gl.textures[TEXTURE_SMAP]);
    glTexStorage2D(GL_TEXTURE_2D, mipcnt, GL_RG32F, w, h);
    glTexSubImage2D(GL_TEXTURE_2D, 0, 0, 0, w, h, GL_RG, GL_FLOAT, &smap[0]);
    glGenerateMipmap(GL_TEXTURE_2D);
    glTexParameteri(GL_TEXTURE_2D,
        GL_TEXTURE_MIN_FILTER,
        GL_LINEAR_MIPMAP_LINEAR);
    glTexParameteri(GL_TEXTURE_2D,
        GL_TEXTURE_WRAP_S,
        GL_CLAMP_TO_EDGE);
    glTexParameteri(GL_TEXTURE_2D,
        GL_TEXTURE_WRAP_T,
        GL_CLAMP_TO_EDGE);
    glActiveTexture(GL_TEXTURE0);
}

/**
 * Load the Displacement Texture
 *
 * This loads an R16 texture used as a displacement map
 */
bool loadDmapTexture()
{
    if (!g_terrain.dmap.pathToFile.empty()) {
        djg_texture *djgt = djgt_create(1);
        GLuint *glt = &g_gl.textures[TEXTURE_DMAP];

        LOG("Loading {Dmap-Texture}\n");
        djgt_push_image_u16(djgt, g_terrain.dmap.pathToFile.c_str(), 1);

        // load smap from dmap
        loadSmapTexture(djgt);

        glActiveTexture(GL_TEXTURE0 + TEXTURE_DMAP);
        if (!djgt_to_gl(djgt, GL_TEXTURE_2D, GL_R16, 1, 1, glt)) {
            LOG("=> Failure <=\n");
            djgt_release(djgt);

            return false;
        }
        glTexParameteri(GL_TEXTURE_2D,
            GL_TEXTURE_MIN_FILTER,
            GL_LINEAR_MIPMAP_LINEAR);
        glTexParameteri(GL_TEXTURE_2D,
            GL_TEXTURE_WRAP_S,
            GL_CLAMP_TO_EDGE);
        glTexParameteri(GL_TEXTURE_2D,
            GL_TEXTURE_WRAP_T,
            GL_CLAMP_TO_EDGE);
        glActiveTexture(GL_TEXTURE0);
        djgt_release(djgt);
    }

    return (glGetError() == GL_NO_ERROR);
}

// -----------------------------------------------------------------------------
/**
 * Load All Textures
 */
bool loadTextures()
{
    bool v = true;

    if (v) v &= loadSceneFramebufferTexture();
    if (v) v &= loadBackFramebufferTexture();
    if (v) v &= loadDmapTexture();

    return v;
}

////////////////////////////////////////////////////////////////////////////////
// Buffer Loading
//
////////////////////////////////////////////////////////////////////////////////

// -----------------------------------------------------------------------------
/**
 * Load Transform Buffer
 *
 * This procedure updates the transformation matrices; it is updated each frame.
 */
bool loadTransformBuffer()
{
    static bool first = true;
    struct Transform {
        dja::mat4 modelView, projection, modelViewProjection, viewInv;
    } transform;

    if (first) {
        g_gl.streams[STREAM_TRANSFORM] = djgb_create(sizeof(transform));
        first = false;
    }

    // extract view and projection matrices
    dja::mat4 projection = dja::mat4::homogeneous::perspective(
        radians(g_camera.fovy),
        (float)g_framebuffer.w / (float)g_framebuffer.h,
        g_camera.zNear,
        g_camera.zFar
    );
    dja::mat4 viewInv = dja::mat4::homogeneous::translation(g_camera.pos)
        * dja::mat4::homogeneous::from_mat3(g_camera.axis);
    dja::mat4 view = dja::inverse(viewInv);


    // set transformations
    transform.projection = projection;
    transform.modelView = view * dja::mat4(1);
    transform.modelViewProjection = transform.projection * transform.modelView;
    transform.viewInv = viewInv;

    // upload to GPU
    djgb_to_gl(g_gl.streams[STREAM_TRANSFORM], (const void *)&transform, NULL);
    djgb_glbindrange(g_gl.streams[STREAM_TRANSFORM],
        GL_UNIFORM_BUFFER,
        STREAM_TRANSFORM);

    return (glGetError() == GL_NO_ERROR);
}

// -----------------------------------------------------------------------------
/**
 * Load the Geometry Buffer
 *
 * This procedure loads the scene geometry into an index and
 * vertex buffer. Here, we only load 2 triangles to define the
 * terrain.
 */
bool loadGeometryBuffers()
{
    LOG("Loading {Mesh-Vertex-Buffer}\n");
    const dja::vec4 vertices[] = {
        {-1.0f, -1.0f, 0.0f, 1.0f},
        {+1.0f, -1.0f, 0.0f, 1.0f},
        {+1.0f, +1.0f, 0.0f, 1.0f},
        {-1.0f, +1.0f, 0.0f, 1.0f}
    };
    if (glIsBuffer(g_gl.buffers[BUFFER_GEOMETRY_VERTICES]))
        glDeleteBuffers(1, &g_gl.buffers[BUFFER_GEOMETRY_VERTICES]);
    glGenBuffers(1, &g_gl.buffers[BUFFER_GEOMETRY_VERTICES]);
    glBindBuffer(GL_ARRAY_BUFFER, g_gl.buffers[BUFFER_GEOMETRY_VERTICES]);
    glBufferData(GL_ARRAY_BUFFER,
        sizeof(vertices),
        (const void*)vertices,
        GL_STATIC_DRAW);
    glBindBuffer(GL_ARRAY_BUFFER, 0);
    glBindBufferBase(GL_SHADER_STORAGE_BUFFER,
        BUFFER_GEOMETRY_VERTICES,
        g_gl.buffers[BUFFER_GEOMETRY_VERTICES]);

    LOG("Loading {Mesh-Index-Buffer}\n");
    const uint32_t indexes[] = {
        0, 1, 3,
        2, 3, 1
    };
    if (glIsBuffer(g_gl.buffers[BUFFER_GEOMETRY_INDEXES]))
        glDeleteBuffers(1, &g_gl.buffers[BUFFER_GEOMETRY_INDEXES]);
    glGenBuffers(1, &g_gl.buffers[BUFFER_GEOMETRY_INDEXES]);
    glBindBuffer(GL_ELEMENT_ARRAY_BUFFER, g_gl.buffers[BUFFER_GEOMETRY_INDEXES]);
    glBufferData(GL_ELEMENT_ARRAY_BUFFER,
        sizeof(indexes),
        (const void *)indexes,
        GL_STATIC_DRAW);
    glBindBuffer(GL_ELEMENT_ARRAY_BUFFER, 0);
    glBindBufferBase(GL_SHADER_STORAGE_BUFFER,
        BUFFER_GEOMETRY_INDEXES,
        g_gl.buffers[BUFFER_GEOMETRY_INDEXES]);

    return (glGetError() == GL_NO_ERROR);
}

// -----------------------------------------------------------------------------
/**
 * Load the Instanced Geometry Buffer
 *
 * This procedure loads the geometry of a subdivided triangle into an
 * index and vertex buffer. Note that this buffer is only relevant
 * for the compute-shader based pipline.
 */

dja::mat3 bitToXform(uint32_t bit)
{
    float s = float(bit) - 0.5f;
    dja::vec3 c1 = dja::vec3(s, -0.5, 0);
    dja::vec3 c2 = dja::vec3(-0.5, -s, 0);
    dja::vec3 c3 = dja::vec3(+0.5, +0.5, 1);

    return dja::transpose(dja::mat3(c1, c2, c3));
}

dja::mat3 keyToXform(uint32_t key)
{
    dja::mat3 xf = dja::mat3(1.f);

    while (key > 1u) {
        xf = bitToXform(key & 1u) * xf;
        key = key >> 1u;
    }

    return xf;
}

bool loadInstancedGeometryBuffers()
{
    if (glIsBuffer(g_gl.buffers[BUFFER_INSTANCED_GEOMETRY_VERTICES]))
        glDeleteBuffers(1, &g_gl.buffers[BUFFER_INSTANCED_GEOMETRY_VERTICES]);
    glGenBuffers(1, &g_gl.buffers[BUFFER_INSTANCED_GEOMETRY_VERTICES]);
    glBindBuffer(GL_ARRAY_BUFFER,
        g_gl.buffers[BUFFER_INSTANCED_GEOMETRY_VERTICES]);
    if (glIsBuffer(g_gl.buffers[BUFFER_INSTANCED_GEOMETRY_INDEXES]))
        glDeleteBuffers(1, &g_gl.buffers[BUFFER_INSTANCED_GEOMETRY_INDEXES]);
    glGenBuffers(1, &g_gl.buffers[BUFFER_INSTANCED_GEOMETRY_INDEXES]);
    glBindBuffer(GL_ELEMENT_ARRAY_BUFFER,
        g_gl.buffers[BUFFER_INSTANCED_GEOMETRY_INDEXES]);

    bool buffAllocated = false;
    dja::vec2 *vertices;
    uint16_t *indexes;


    if (g_terrain.gpuSubd == 0) {

        instancedMeshVertexCount = 3;
        instancedMeshPrimitiveCount = 1;

        vertices = (dja::vec2 *)verticesL0;
        indexes = (uint16_t *)indexesL0;
    }
#if USE_ADHOC_INSTANCED_GEOM
    else if (g_terrain.gpuSubd == 1) {
        instancedMeshVertexCount = 6;
        instancedMeshPrimitiveCount = 4;

        vertices = (dja::vec2 *)verticesL1;
        indexes = (uint16_t *)indexesL1;
    }
    else if (g_terrain.gpuSubd == 2) {
        instancedMeshVertexCount = 15;
        instancedMeshPrimitiveCount = 16;

        vertices = (dja::vec2 *)verticesL2;
        indexes = (uint16_t *)indexesL2;
    }
    else if (g_terrain.gpuSubd == 3) {
        instancedMeshVertexCount = 45;
        instancedMeshPrimitiveCount = 64;

        vertices = (dja::vec2 *)verticesL3;
        indexes = (uint16_t *)indexesL3;
    }
#endif
    else {
        int subdLevel = 2 * g_terrain.gpuSubd - 1;
        int stripCnt = 1 << subdLevel;
        int triangleCnt = stripCnt * 2;

        instancedMeshVertexCount = stripCnt * 4;
        instancedMeshPrimitiveCount = triangleCnt;

        vertices = new dja::vec2[instancedMeshVertexCount];
        indexes = new uint16_t[instancedMeshPrimitiveCount * 3];
        buffAllocated = true;

        for (int i = 0; i < stripCnt; ++i) {
            uint32_t key = i + stripCnt;
            dja::mat3 xf = keyToXform(key);
            dja::vec3 u1 = xf * dja::vec3(0.0f, 1.0f, 1.0f);
            dja::vec3 u2 = xf * dja::vec3(0.0f, 0.0f, 1.0f);
            dja::vec3 u3 = xf * dja::vec3(0.5f, 0.5f, 1.0f);
            dja::vec3 u4 = xf * dja::vec3(1.0f, 0.0f, 1.0f);

            // make sure triangle array is counter-clockwise
            if (subdLevel & 1) std::swap(u2, u3);

            vertices[4 * i] = dja::vec2(u1.x, u1.y);
            vertices[1 + 4 * i] = dja::vec2(u2.x, u2.y);
            vertices[2 + 4 * i] = dja::vec2(u3.x, u3.y);
            vertices[3 + 4 * i] = dja::vec2(u4.x, u4.y);
        }

        for (int i = 0; i < triangleCnt; ++i) {
            int e = i & 1; // 0 if even, 1 if odd

            indexes[3 * i] = i * 2;
            indexes[1 + 3 * i] = i * 2 + 1 - 2 * e;
            indexes[2 + 3 * i] = i * 2 + 2 - e;
        }
    }


    LOG("Loading {Instanced-Vertex-Buffer}\n");
    glBufferData(GL_ARRAY_BUFFER,
        sizeof(dja::vec2) * instancedMeshVertexCount,
        (const void*)vertices,
        GL_STATIC_DRAW);

    LOG("Loading {Instanced-Index-Buffer}\n");
    glBufferData(GL_ELEMENT_ARRAY_BUFFER,
        sizeof(uint16_t) * instancedMeshPrimitiveCount * 3,
        (const void *)indexes,
        GL_STATIC_DRAW);


    if (buffAllocated) {
        delete[] vertices;
        delete[] indexes;
    }


    glBindBuffer(GL_ARRAY_BUFFER, 0);
    glBindBuffer(GL_ELEMENT_ARRAY_BUFFER, 0);

    return (glGetError() == GL_NO_ERROR);
}

// -----------------------------------------------------------------------------
/**
 * Load the Subdivision Buffers
 *
 * This procedure allocates and initialises the subdivision buffers.
 * We allocate 256 MBytes of memory to store the data.
 */
void loadSubdBuffer(int id, size_t bufferCapacity)
{
    const uint32_t data[] = { 0, 1, 1, 1 };

    if (glIsBuffer(g_gl.buffers[id]))
        glDeleteBuffers(1, &g_gl.buffers[id]);
    glGenBuffers(1, &g_gl.buffers[id]);
    glBindBuffer(GL_SHADER_STORAGE_BUFFER, g_gl.buffers[id]);
    glBufferData(GL_SHADER_STORAGE_BUFFER, bufferCapacity, NULL, GL_STATIC_DRAW);
    glBufferSubData(GL_SHADER_STORAGE_BUFFER,
        0, sizeof(data), (const GLvoid *)data);
    glBindBuffer(GL_SHADER_STORAGE_BUFFER, 0);
    glBindBufferBase(GL_SHADER_STORAGE_BUFFER, id, g_gl.buffers[id]);
}

bool loadSubdivisionBuffers()
{
    LOG("Loading {Subd-Buffer}\n");
    const size_t bufferCapacity = 1 << 28;

    loadSubdBuffer(BUFFER_SUBD1, bufferCapacity);
    loadSubdBuffer(BUFFER_SUBD2, bufferCapacity);
    if (g_terrain.method == METHOD_CS) {
        LOG("Loading {Culled-Subd-Buffer}\n");
        loadSubdBuffer(BUFFER_CULLED_SUBD1, bufferCapacity);
        //loadSubdBuffer(BUFFER_CULLED_SUBD2, bufferCapacity);
    }

    return (glGetError() == GL_NO_ERROR);
}

// -----------------------------------------------------------------------------
/**
 * Load All Buffers
 *
 */
bool loadBuffers()
{
    bool v = true;

    if (v) v &= loadTransformBuffer();
    if (v) v &= loadGeometryBuffers();
    if (v) v &= loadInstancedGeometryBuffers();
    if (v) v &= loadSubdivisionBuffers();

    return v;
}


////////////////////////////////////////////////////////////////////////////////
// Vertex Array Loading
//
////////////////////////////////////////////////////////////////////////////////

// -----------------------------------------------------------------------------
/**
 * Load an Empty Vertex Array
 *
 * This will be used to draw procedural geometry, e.g., a fullscreen quad.
 */
bool loadEmptyVertexArray()
{
    LOG("Loading {Empty-VertexArray}\n");
    if (glIsVertexArray(g_gl.vertexArrays[VERTEXARRAY_EMPTY]))
        glDeleteVertexArrays(1, &g_gl.vertexArrays[VERTEXARRAY_EMPTY]);

    glGenVertexArrays(1, &g_gl.vertexArrays[VERTEXARRAY_EMPTY]);
    glBindVertexArray(g_gl.vertexArrays[VERTEXARRAY_EMPTY]);
    glBindVertexArray(0);

    return (glGetError() == GL_NO_ERROR);
}

// -----------------------------------------------------------------------------
/**
 * Load the Instanced Vertex Array (compute shader pass only)
 *
 * This will be used to instantiate a triangle grid for each subdivision
 * key present in the subd buffer.
 */
bool loadInstancedGeometryVertexArray()
{
    LOG("Loading {Instanced-Grid-VertexArray}\n");
    if (glIsVertexArray(g_gl.vertexArrays[VERTEXARRAY_INSTANCED_GRID]))
        glDeleteVertexArrays(1, &g_gl.vertexArrays[VERTEXARRAY_INSTANCED_GRID]);

    glGenVertexArrays(1, &g_gl.vertexArrays[VERTEXARRAY_INSTANCED_GRID]);
    glBindVertexArray(g_gl.vertexArrays[VERTEXARRAY_INSTANCED_GRID]);
    glEnableVertexAttribArray(0);
    glBindBuffer(GL_ARRAY_BUFFER,
        g_gl.buffers[BUFFER_INSTANCED_GEOMETRY_VERTICES]);
    glVertexAttribPointer(0, 2, GL_FLOAT, 0, 0, BUFFER_OFFSET(0));
    glBindBuffer(GL_ELEMENT_ARRAY_BUFFER,
        g_gl.buffers[BUFFER_INSTANCED_GEOMETRY_INDEXES]);

    glBindVertexArray(0);

    return (glGetError() == GL_NO_ERROR);
}

// -----------------------------------------------------------------------------
/**
 * Load All Vertex Arrays
 *
 */
bool loadVertexArrays()
{
    bool v = true;

    if (v) v &= loadEmptyVertexArray();
    if (v) v &= loadInstancedGeometryVertexArray();

    return v;
}

////////////////////////////////////////////////////////////////////////////////
// Framebuffer Loading
//
////////////////////////////////////////////////////////////////////////////////

// -----------------------------------------------------------------------------
/**
 * Load the Back Framebuffer
 *
 * This framebuffer contains the final image. It will be blitted to the
 * OpenGL window's backbuffer.
 */
bool loadBackFramebuffer()
{
    LOG("Loading {Back-Framebuffer}\n");
    if (glIsFramebuffer(g_gl.framebuffers[FRAMEBUFFER_BACK]))
        glDeleteFramebuffers(1, &g_gl.framebuffers[FRAMEBUFFER_BACK]);

    glGenFramebuffers(1, &g_gl.framebuffers[FRAMEBUFFER_BACK]);
    glBindFramebuffer(GL_FRAMEBUFFER, g_gl.framebuffers[FRAMEBUFFER_BACK]);
    glFramebufferTexture2D(GL_FRAMEBUFFER,
        GL_COLOR_ATTACHMENT0,
        GL_TEXTURE_2D,
        g_gl.textures[TEXTURE_BACK],
        0);

    glDrawBuffer(GL_COLOR_ATTACHMENT0);
    if (GL_FRAMEBUFFER_COMPLETE != glCheckFramebufferStatus(GL_FRAMEBUFFER)) {
        LOG("=> Failure <=\n");

        return false;
    }
    glBindFramebuffer(GL_FRAMEBUFFER, 0);

    return (glGetError() == GL_NO_ERROR);
}

// -----------------------------------------------------------------------------
/**
 * Load the Scene Framebuffer
 *
 * This framebuffer is used to draw the 3D scene.
 * A single framebuffer is created, holding a color and Z buffer.
 * The scene writes directly to it.
 */
bool loadSceneFramebuffer()
{
    LOG("Loading {Scene-Framebuffer}\n");
    if (glIsFramebuffer(g_gl.framebuffers[FRAMEBUFFER_SCENE]))
        glDeleteFramebuffers(1, &g_gl.framebuffers[FRAMEBUFFER_SCENE]);

    glGenFramebuffers(1, &g_gl.framebuffers[FRAMEBUFFER_SCENE]);
    glBindFramebuffer(GL_FRAMEBUFFER, g_gl.framebuffers[FRAMEBUFFER_SCENE]);

    if (g_framebuffer.aa >= AA_MSAA2 && g_framebuffer.aa <= AA_MSAA16) {
        glFramebufferTexture2D(GL_FRAMEBUFFER,
            GL_COLOR_ATTACHMENT0,
            GL_TEXTURE_2D_MULTISAMPLE,
            g_gl.textures[TEXTURE_SCENE],
            0);
        glFramebufferTexture2D(GL_FRAMEBUFFER,
            GL_DEPTH_STENCIL_ATTACHMENT,
            GL_TEXTURE_2D_MULTISAMPLE,
            g_gl.textures[TEXTURE_Z],
            0);
    }
    else {
        glFramebufferTexture2D(GL_FRAMEBUFFER,
            GL_COLOR_ATTACHMENT0,
            GL_TEXTURE_2D,
            g_gl.textures[TEXTURE_SCENE],
            0);
        glFramebufferTexture2D(GL_FRAMEBUFFER,
            GL_DEPTH_STENCIL_ATTACHMENT,
            GL_TEXTURE_2D,
            g_gl.textures[TEXTURE_Z],
            0);
    }

    glDrawBuffer(GL_COLOR_ATTACHMENT0);
    if (GL_FRAMEBUFFER_COMPLETE != glCheckFramebufferStatus(GL_FRAMEBUFFER)) {
        LOG("=> Failure <=\n");

        return false;
    }

    glBindFramebuffer(GL_FRAMEBUFFER, 0);

    return (glGetError() == GL_NO_ERROR);
}

// -----------------------------------------------------------------------------
/**
 * Load All Framebuffers
 *
 */
bool loadFramebuffers()
{
    bool v = true;

    if (v) v &= loadBackFramebuffer();
    if (v) v &= loadSceneFramebuffer();

    return v;
}


////////////////////////////////////////////////////////////////////////////////
// OpenGL Resource Loading
//
////////////////////////////////////////////////////////////////////////////////

void init()
{
    bool v = true;
    int i;

    for (i = 0; i < CLOCK_COUNT; ++i) {
        if (g_gl.clocks[i])
            djgc_release(g_gl.clocks[i]);
        g_gl.clocks[i] = djgc_create();
    }

    if (v) v &= loadTextures();
    if (v) v &= loadBuffers();
    if (v) v &= loadFramebuffers();
    if (v) v &= loadVertexArrays();
    if (v) v &= loadPrograms();

    if (!v) throw std::exception();
}

void release()
{
    int i;

    for (i = 0; i < CLOCK_COUNT; ++i)
        if (g_gl.clocks[i])
            djgc_release(g_gl.clocks[i]);
    for (i = 0; i < STREAM_COUNT; ++i)
        if (g_gl.streams[i])
            djgb_release(g_gl.streams[i]);
    for (i = 0; i < PROGRAM_COUNT; ++i)
        if (glIsProgram(g_gl.programs[i]))
            glDeleteProgram(g_gl.programs[i]);
    for (i = 0; i < TEXTURE_COUNT; ++i)
        if (glIsTexture(g_gl.textures[i]))
            glDeleteTextures(1, &g_gl.textures[i]);
    for (i = 0; i < BUFFER_COUNT; ++i)
        if (glIsBuffer(g_gl.buffers[i]))
            glDeleteBuffers(1, &g_gl.buffers[i]);
    for (i = 0; i < FRAMEBUFFER_COUNT; ++i)
        if (glIsFramebuffer(g_gl.framebuffers[i]))
            glDeleteFramebuffers(1, &g_gl.framebuffers[i]);
    for (i = 0; i < VERTEXARRAY_COUNT; ++i)
        if (glIsVertexArray(g_gl.vertexArrays[i]))
            glDeleteVertexArrays(1, &g_gl.vertexArrays[i]);
}


////////////////////////////////////////////////////////////////////////////////
// OpenGL Rendering
//
////////////////////////////////////////////////////////////////////////////////

// -----------------------------------------------------------------------------
/**
 * Utility functions
 */
union IndirectCommand {
    struct {
        uint32_t num_groups_x,
            num_groups_y,
            num_groups_z,
            align[5];
    } dispatchIndirect;
    struct {
        uint32_t count,
            primCount,
            first,
            baseInstance,
            align[4];
    } drawArraysIndirect;
    struct {
        uint32_t count,
            primCount,
            firstIndex,
            baseVertex,
            baseInstance,
            align[3];
    } drawElementsIndirect;
    struct {
        uint32_t count,
            first,
            align[6];
    } drawMeshTasksIndirectCommandNV;
};

bool
createIndirectCommandBuffer(
    GLuint binding,
    int bufferid,
    IndirectCommand drawArrays
) {
    if (!glIsBuffer(g_gl.buffers[bufferid]))
        glGenBuffers(1, &g_gl.buffers[bufferid]);

    glBindBuffer(binding, g_gl.buffers[bufferid]);
    glBufferData(binding, sizeof(drawArrays), &drawArrays, GL_STATIC_DRAW);
    glBindBuffer(binding, 0);

    return (glGetError() == GL_NO_ERROR);
}

bool createAtomicCounters(GLint atomicData[8])
{
    if (!glIsBuffer(g_gl.buffers[BUFFER_ATOMIC_COUNTER]))
        glGenBuffers(1, &g_gl.buffers[BUFFER_ATOMIC_COUNTER]);

    glBindBuffer(GL_ATOMIC_COUNTER_BUFFER, g_gl.buffers[BUFFER_ATOMIC_COUNTER]);
    glBufferData(GL_ATOMIC_COUNTER_BUFFER,
                 sizeof(GLint) * 8,
                 atomicData,
                 GL_STREAM_DRAW);

    return (glGetError() == GL_NO_ERROR);
}

// -----------------------------------------------------------------------------
/**
 * Launch the Indirect Program
 *
 * This is a generic function to launch the indirect batcher program.
 */
void callUpdateIndirectProgram(
    int programName,
    GLuint counter1,
    GLintptr counterOffset1,
    GLuint counter2,
    GLintptr counterOffset2,
    GLuint indirectBuffer
) {
    glBindBufferRange(GL_ATOMIC_COUNTER_BUFFER,
                      BINDING_ATOMIC_COUNTER,
                      counter1,
                      counterOffset1,
                      sizeof(int));
    glBindBufferRange(GL_ATOMIC_COUNTER_BUFFER,
                      BINDING_ATOMIC_COUNTER2,
                      counter2,
                      counterOffset2,
                      sizeof(int));
    glBindBufferBase(GL_SHADER_STORAGE_BUFFER,
                     BUFFER_DISPATCH_INDIRECT,
                     indirectBuffer);
    glUseProgram(g_gl.programs[programName]);
    glMemoryBarrier(GL_ALL_BARRIER_BITS);
    glDispatchCompute(1, 1, 1);
    glMemoryBarrier(GL_ALL_BARRIER_BITS);
}

// -----------------------------------------------------------------------------
/**
 * Terrain Rendering -- Tessellation Shader Pipeline
 *
 * The tessellation shader pipeline updates the subd buffer in the
 * tessellation control shader stage and generates a tessellated patch
 * with fixed tessellation factors for each key that leads to a visible
 * triangle. Note that this pipeline is essentially the same as the compute
 * pipeline, but done in one pass instead of two.
 */
void renderSceneTs() {
    static int offset = 0;
    int nextOffset = 0;

    // render terrain
    glPatchParameteri(GL_PATCH_VERTICES, 1);
    if (g_terrain.flags.reset) {
        IndirectCommand drawArrays = { 2u, 1u, 0u, 0u, 0u, 0u, 0u, 0u };
        GLint atomicData[] = { 0, 0, 0, 0, 0, 0, 0, 0 };

        loadSubdivisionBuffers();
        createIndirectCommandBuffer(GL_DRAW_INDIRECT_BUFFER,
                                    BUFFER_DRAW_INDIRECT,
                                    drawArrays);
        createAtomicCounters(atomicData);

        g_terrain.pingPong = 1;
        offset = 0;
        g_terrain.flags.reset = false;
    }

    // render the terrain
    glBindBufferBase(GL_ATOMIC_COUNTER_BUFFER,
                     BINDING_ATOMIC_COUNTER,
                     g_gl.buffers[BUFFER_ATOMIC_COUNTER]);
    glBindBufferBase(GL_SHADER_STORAGE_BUFFER,
                     BUFFER_SUBD1,
                     g_gl.buffers[BUFFER_SUBD1 + 1 - g_terrain.pingPong]);
    glBindBufferBase(GL_SHADER_STORAGE_BUFFER,
                     BUFFER_SUBD2,
                     g_gl.buffers[BUFFER_SUBD1 + g_terrain.pingPong]);
    glBindBuffer(GL_DRAW_INDIRECT_BUFFER, g_gl.buffers[BUFFER_DRAW_INDIRECT]);
    glBindVertexArray(g_gl.vertexArrays[VERTEXARRAY_EMPTY]);
    glUseProgram(g_gl.programs[PROGRAM_TERRAIN]);
    glDrawArraysIndirect(GL_PATCHES, 0);

    // prepare next batch
    callUpdateIndirectProgram(PROGRAM_UPDATE_INDIRECT_DRAW,
                              g_gl.buffers[BUFFER_ATOMIC_COUNTER],
                              0, 0, 0,
                              g_gl.buffers[BUFFER_DRAW_INDIRECT]);

    g_terrain.pingPong = 1 - g_terrain.pingPong;
    offset = nextOffset;
}

// -----------------------------------------------------------------------------
/**
 * Terrain Rendering -- Geometry Shader Pipeline
 *
 * The geometry shader pipeline updates the subd buffer in the
 * geometry shader stage and generates a tessellated patch
 * with fixed tessellation factors for each key that leads to a visible
 * triangle. The tessellation is done procedurally with triangle strips.
 * Note that this pipeline is essentially the same as the compute pipeline,
 * but done in one pass instead of two.
 */
void renderSceneGs() {
    static int offset = 0;
    int nextOffset = 0;

    // render terrain
    if (g_terrain.flags.reset) {
        IndirectCommand drawArrays = { 2u, 1u, 0u, 0u, 0u, 0u, 0u, 0u };
        GLint atomicData[] = { 0, 0, 0, 0, 0, 0, 0, 0 };

        loadSubdivisionBuffers();
        createIndirectCommandBuffer(GL_DRAW_INDIRECT_BUFFER,
                                    BUFFER_DRAW_INDIRECT,
                                    drawArrays);
        createAtomicCounters(atomicData);

        g_terrain.pingPong = 1;
        offset = 0;
        g_terrain.flags.reset = false;
    }

    // render terrain
    glBindBufferBase(GL_ATOMIC_COUNTER_BUFFER,
                     BINDING_ATOMIC_COUNTER,
                     g_gl.buffers[BUFFER_ATOMIC_COUNTER]);
    glBindBufferBase(GL_SHADER_STORAGE_BUFFER,
                     BUFFER_SUBD1,
                     g_gl.buffers[BUFFER_SUBD1 + 1 - g_terrain.pingPong]);
    glBindBufferBase(GL_SHADER_STORAGE_BUFFER,
                     BUFFER_SUBD2,
                     g_gl.buffers[BUFFER_SUBD1 + g_terrain.pingPong]);
    glBindBuffer(GL_DRAW_INDIRECT_BUFFER, g_gl.buffers[BUFFER_DRAW_INDIRECT]);
    glBindVertexArray(g_gl.vertexArrays[VERTEXARRAY_EMPTY]);
    glUseProgram(g_gl.programs[PROGRAM_TERRAIN]);
    glDrawArraysIndirect(GL_POINTS, 0);

    // update indirect draw call
    callUpdateIndirectProgram(PROGRAM_UPDATE_INDIRECT_DRAW,
                              g_gl.buffers[BUFFER_ATOMIC_COUNTER],
                              0, 0, 0,
                              g_gl.buffers[BUFFER_DRAW_INDIRECT]);

    g_terrain.pingPong = 1 - g_terrain.pingPong;
    offset = nextOffset;
}

// -----------------------------------------------------------------------------
/**
 * Terrain Rendering -- Mesh Shader Pipeline
 *
 * The mesh shader pipeline updates the subd buffer in the
 * task shader stage and generates a tessellated patch
 * with fixed tessellation factors for each key that leads to a visible
 * triangle in the mesh shader. The tessellation is done procedurally.
 * Note that this pipeline is essentially the same as the compute pipeline,
 * but done in one pass instead of two.
 */
void renderSceneMs() {
    static int offset = 0;
    int nextOffset = 0;

    // Init
    if (g_terrain.flags.reset) {
        GLint atomicData[] = { 0, 0, 0, 0, 0, 0, 0, 0 };
        IndirectCommand cmd = {
            2u / (1u << g_terrain.computeThreadCount) + 1u,
            0u, 0u, 0u, 0u, 0u, 0u, 2u        //Hack:last value is number of primitives
        };

        loadSubdivisionBuffers();
        createAtomicCounters(atomicData);
        createIndirectCommandBuffer(GL_DRAW_INDIRECT_BUFFER,
                                    BUFFER_DISPATCH_INDIRECT,
                                    cmd);

        g_terrain.pingPong = 1;
        offset = 0;
        g_terrain.flags.reset = false;
    }

    // Bind buffers to binding points
    glBindBufferBase(GL_SHADER_STORAGE_BUFFER,
                     BUFFER_INSTANCED_GEOMETRY_VERTICES,
                     g_gl.buffers[BUFFER_INSTANCED_GEOMETRY_VERTICES]);
    glBindBufferBase(GL_SHADER_STORAGE_BUFFER,
                     BUFFER_INSTANCED_GEOMETRY_INDEXES,
                     g_gl.buffers[BUFFER_INSTANCED_GEOMETRY_INDEXES]);
    glBindVertexArray(g_gl.vertexArrays[VERTEXARRAY_EMPTY]);
    glBindBufferBase(GL_SHADER_STORAGE_BUFFER,
                     BUFFER_SUBD1,
                     g_gl.buffers[BUFFER_SUBD1 + 1 - g_terrain.pingPong]);
    glBindBufferBase(GL_SHADER_STORAGE_BUFFER,
                     BUFFER_SUBD2,
                     g_gl.buffers[BUFFER_SUBD1 + g_terrain.pingPong]);
    glBindBufferBase(GL_ATOMIC_COUNTER_BUFFER,
                     BINDING_ATOMIC_COUNTER,
                     g_gl.buffers[BUFFER_ATOMIC_COUNTER]);
    glBindBufferBase(GL_SHADER_STORAGE_BUFFER,
                     BUFFER_DISPATCH_INDIRECT,
                     g_gl.buffers[BUFFER_DISPATCH_INDIRECT]);
    glBindBuffer(GL_DRAW_INDIRECT_BUFFER,
                 g_gl.buffers[BUFFER_DISPATCH_INDIRECT]);

    // draw terrain
    glUseProgram(g_gl.programs[PROGRAM_TERRAIN]);
    glDrawMeshTasksIndirectNV(0);

    // update batch
    callUpdateIndirectProgram(PROGRAM_UPDATE_INDIRECT,
                              g_gl.buffers[BUFFER_ATOMIC_COUNTER], 0,
                              g_gl.buffers[BUFFER_ATOMIC_COUNTER], 0,
                              g_gl.buffers[BUFFER_DISPATCH_INDIRECT]);

    g_terrain.pingPong = 1 - g_terrain.pingPong;
    offset = nextOffset;
}

// -----------------------------------------------------------------------------
/**
 * Terrain Rendering -- Compute Shader Pipeline
 *
 * This is the orginal implementation of the GPU Zen 2 chapter.
 * The compute shader pipeline updates the subd buffer a dedicated
 * compute shader stage. Then a tessellated patch with fixed tessellation
 * factors is instanced for each key that leads to a visible
 * triangle in a seperate rendering program.
 */
void renderSceneCs() {
    static int offset = 0;
    int nextOffset = 0;

    // update the subd buffers
    if (g_terrain.flags.reset) {
        GLint atomicData[] = { 0, 0, 0, 0, 0, 0, 0, 0 };
        IndirectCommand cmd = {
            2u / (1u << g_terrain.computeThreadCount) + 1u,
            1u, 1u, 0u, 0u, 0u, 0u, 2u
        };
        const int subdLevel = 2 * g_terrain.gpuSubd - 1;
        const uint32_t cnt = subdLevel > 0 ? 6u << subdLevel : 3u;
        IndirectCommand drawElements = { cnt, 0u, 0u, 0u, 0u, 0u, 0u, 0u };

        loadSubdivisionBuffers();
        createAtomicCounters(atomicData);
        createIndirectCommandBuffer(GL_DISPATCH_INDIRECT_BUFFER,
                                    BUFFER_DISPATCH_INDIRECT,
                                    cmd);
        createIndirectCommandBuffer(GL_DRAW_INDIRECT_BUFFER,
                                    BUFFER_DRAW_INDIRECT,
                                    drawElements);

        g_terrain.pingPong = 1;
        offset = 0;
        g_terrain.flags.reset = false;
    }


    glBindBufferBase(GL_SHADER_STORAGE_BUFFER,
                     BUFFER_SUBD1,
                     g_gl.buffers[BUFFER_SUBD1 + 1 - g_terrain.pingPong]);
    glBindBufferBase(GL_SHADER_STORAGE_BUFFER,
                     BUFFER_SUBD2,
                     g_gl.buffers[BUFFER_SUBD1 + g_terrain.pingPong]);
    glBindBufferBase(GL_SHADER_STORAGE_BUFFER,
                     BUFFER_CULLED_SUBD1,
                     g_gl.buffers[BUFFER_CULLED_SUBD1]);
    glBindBufferBase(GL_SHADER_STORAGE_BUFFER,
                     BUFFER_DISPATCH_INDIRECT,
                     g_gl.buffers[BUFFER_DISPATCH_INDIRECT]);
    glBindBufferBase(GL_ATOMIC_COUNTER_BUFFER,
                     BINDING_ATOMIC_COUNTER,
                     g_gl.buffers[BUFFER_ATOMIC_COUNTER]);
    glBindBufferRange(GL_ATOMIC_COUNTER_BUFFER,
                      BINDING_ATOMIC_COUNTER2,
                      g_gl.buffers[BUFFER_DRAW_INDIRECT],
                      sizeof(int), sizeof(int));

    // update the subd buffer
    glBindBuffer(GL_DISPATCH_INDIRECT_BUFFER,
                 g_gl.buffers[BUFFER_DISPATCH_INDIRECT]);
    glUseProgram(g_gl.programs[PROGRAM_SUBD_CS_LOD]);
    glDispatchComputeIndirect(0);

    // render the terrain
    glMemoryBarrier(GL_ALL_BARRIER_BITS);
    glUseProgram(g_gl.programs[PROGRAM_TERRAIN]);
    glBindVertexArray(g_gl.vertexArrays[VERTEXARRAY_INSTANCED_GRID]);
    glBindBuffer(GL_DRAW_INDIRECT_BUFFER,
                 g_gl.buffers[BUFFER_DRAW_INDIRECT]);
    glDrawElementsIndirect(GL_TRIANGLES,
                           GL_UNSIGNED_SHORT,
                           NULL);

    // update batch
    callUpdateIndirectProgram(PROGRAM_UPDATE_INDIRECT,
                              g_gl.buffers[BUFFER_ATOMIC_COUNTER], 0,
                              g_gl.buffers[BUFFER_DRAW_INDIRECT], sizeof(int),
                              g_gl.buffers[BUFFER_DISPATCH_INDIRECT]);

    g_terrain.pingPong = 1 - g_terrain.pingPong;
    offset = nextOffset;
}

// -----------------------------------------------------------------------------
/**
 * Render Scene
 *
 * This procedure renders the scene to the back buffer.
 */
void renderScene()
{
    // configure GL state
    glBindFramebuffer(GL_FRAMEBUFFER, g_gl.framebuffers[FRAMEBUFFER_SCENE]);
    glViewport(0, 0, g_framebuffer.w, g_framebuffer.h);
    glEnable(GL_DEPTH_TEST);
    glDepthFunc(GL_LESS);
    if (g_terrain.flags.wire)
        glPolygonMode(GL_FRONT_AND_BACK, GL_LINE);

    // clear framebuffer
    glClearColor(0.5, 0.5, 0.5, 1.0);
    glClear(GL_COLOR_BUFFER_BIT | GL_DEPTH_BUFFER_BIT);

    loadTransformBuffer();

    // render
    switch (g_terrain.method) {
    case METHOD_TS:
        renderSceneTs();
        break;
    case METHOD_GS:
        renderSceneGs();
        break;
    case METHOD_CS:
        renderSceneCs();
        break;
    case METHOD_MS:
        renderSceneMs();
        break;
    default:
        break;
    }

    // reset GL state
    if (g_terrain.flags.wire)
        glPolygonMode(GL_FRONT_AND_BACK, GL_FILL);
    glDisable(GL_DEPTH_TEST);

    if (g_terrain.flags.freeze_step) {
        g_terrain.flags.freeze = true;
        loadPrograms();
        g_terrain.flags.freeze_step = false;
    }


}

// -----------------------------------------------------------------------------
/**
 * Blit the Scene Framebuffer and draw GUI
 *
 * This drawing pass blits the scene framebuffer with possible magnification
 * and renders the HUD and TweakBar.
 */
void imguiSetAa()
{
    if (!loadSceneFramebufferTexture() || !loadSceneFramebuffer()
        || !loadViewerProgram()) {
        LOG("=> Framebuffer config failed <=\n");
        throw std::exception();
    }
}

void renderGui(double cpuDt, double gpuDt)
{
    glBindFramebuffer(GL_DRAW_FRAMEBUFFER, g_gl.framebuffers[FRAMEBUFFER_BACK]);
    glBindFramebuffer(GL_READ_FRAMEBUFFER, g_gl.framebuffers[FRAMEBUFFER_SCENE]);
    glViewport(0, 0, g_app.viewer.w, g_app.viewer.h);
    glClearColor(0, 0, 0, 0);
    glClear(GL_COLOR_BUFFER_BIT);

    // post process the scene framebuffer
    glUseProgram(g_gl.programs[PROGRAM_VIEWER]);
    glBindVertexArray(g_gl.vertexArrays[VERTEXARRAY_EMPTY]);
    glDrawArrays(GL_TRIANGLE_STRIP, 0, 4);

    // draw HUD
    if (g_app.viewer.hud) {
        // ImGui
        glUseProgram(0);
        ImGui_ImplGlfwGL3_NewFrame();
        // Viewer Widgets
        ImGui::SetNextWindowPos(ImVec2(270, 10)/*, ImGuiSetCond_FirstUseEver*/);
        ImGui::SetNextWindowSize(ImVec2(250, 120)/*, ImGuiSetCond_FirstUseEver*/);
        ImGui::Begin("Framebuffer");
        {
            const char* aaItems[] = {
                "None",
                "MSAA x2",
                "MSAA x4",
                "MSAA x8",
                "MSAA x16"
            };
            if (ImGui::Combo("AA", &g_framebuffer.aa, aaItems, BUFFER_SIZE(aaItems)))
                imguiSetAa();
            if (ImGui::Combo("MSAA", &g_framebuffer.msaa.fixed, "Fixed\0Random\0\0"))
                imguiSetAa();
            if (ImGui::Button("Screenshot")) {
                static int cnt = 0;
                char buf[1024];

                snprintf(buf, 1024, "screenshot%03i", cnt);
                glBindFramebuffer(GL_READ_FRAMEBUFFER, 0);
                djgt_save_glcolorbuffer_png(GL_FRONT, GL_RGBA, buf);
                ++cnt;
            }
            ImGui::SameLine();
            if (ImGui::Button("Record"))
                g_app.recorder.on = !g_app.recorder.on;
            if (g_app.recorder.on) {
                ImGui::SameLine();
                ImGui::Text("Recording...");
            }
        }
        ImGui::End();
#if 0
        // Framebuffer Widgets
        ImGui::SetNextWindowPos(ImVec2(530, 10)/*, ImGuiSetCond_FirstUseEver*/);
        ImGui::SetNextWindowSize(ImVec2(250, 120)/*, ImGuiSetCond_FirstUseEver*/);
        ImGui::Begin("Viewer");
        {
            if (ImGui::SliderFloat("Exposure", &g_app.viewer.exposure, -3.0f, 3.0f))
                configureViewerProgram();
            if (ImGui::SliderFloat("Gamma", &g_app.viewer.gamma, 1.0f, 4.0f))
                configureViewerProgram();
        }
        ImGui::End();
#endif
        // Camera Widgets
        ImGui::SetNextWindowPos(ImVec2(10, 10)/*, ImGuiSetCond_FirstUseEver*/);
        ImGui::SetNextWindowSize(ImVec2(250, 120)/*, ImGuiSetCond_FirstUseEver*/);
        ImGui::Begin("Camera");
        {
            if (ImGui::SliderFloat("FOVY", &g_camera.fovy, 1.0f, 179.0f)) {
                configureTerrainProgram();
            }
            if (ImGui::SliderFloat("zNear", &g_camera.zNear, 0.0001f, 1.f)) {
                if (g_camera.zNear >= g_camera.zFar)
                    g_camera.zNear = g_camera.zFar - 0.01f;
            }
            if (ImGui::SliderFloat("zFar", &g_camera.zFar, 1.f, 32.f)) {
                if (g_camera.zFar <= g_camera.zNear)
                    g_camera.zFar = g_camera.zNear + 0.01f;
            }
        }
        ImGui::End();
        // Terrain Widgets
        ImGui::SetNextWindowPos(ImVec2(10, 140)/*, ImGuiSetCond_FirstUseEver*/);
        ImGui::SetNextWindowSize(ImVec2(510, 210)/*, ImGuiSetCond_FirstUseEver*/);
        ImGui::Begin("Terrain");
        {
            const char* eShadings[] = {
                "Diffuse",
                "Normals",
                "LoD"
            };
            std::vector<const char *> eMethods = {
                "Tessellation Shader",
                "Geometry Shader",
                "Compute Shader"
            };
            if (GLAD_GL_NV_mesh_shader)
                eMethods.push_back("Mesh Shader");
            ImGui::Text("CPU_dt: %.3f %s",
                cpuDt < 1. ? cpuDt * 1e3 : cpuDt,
                cpuDt < 1. ? "ms" : " s");
            ImGui::SameLine();
            ImGui::Text("GPU_dt: %.3f %s",
                gpuDt < 1. ? gpuDt * 1e3 : gpuDt,
                gpuDt < 1. ? "ms" : " s");
            if (ImGui::Combo("Shading", &g_terrain.shading, &eShadings[0], BUFFER_SIZE(eShadings))) {
                loadTerrainProgram();
                g_terrain.flags.reset = true;
            }
            if (ImGui::Combo("Method", &g_terrain.method, &eMethods[0], eMethods.size())) {
                loadPrograms();
                g_terrain.flags.reset = true;
            }
            ImGui::Text("flags: ");
            ImGui::SameLine();
            if (ImGui::Checkbox("cull", &g_terrain.flags.cull))
                loadTerrainProgram();
            ImGui::SameLine();
            ImGui::Checkbox("wire", &g_terrain.flags.wire);
            ImGui::SameLine();
            if (ImGui::Checkbox("freeze", &g_terrain.flags.freeze)) {
                loadTerrainProgram();
                if (g_terrain.method == METHOD_CS)
                    configureSubdCsLodProgram();
            }
            if (!g_terrain.dmap.pathToFile.empty()) {
                ImGui::SameLine();
                if (ImGui::Checkbox("displace", &g_terrain.flags.displace))
                    loadTerrainProgram();
            }
            if (ImGui::SliderInt("PatchSubdLevel", &g_terrain.gpuSubd, 0, 6)) {
                loadInstancedGeometryBuffers();
                loadInstancedGeometryVertexArray();
                loadPrograms();
                g_terrain.flags.reset = true;

                LOG("Patch Vertex Count: %d\nPatch Primitive Count: %d\n", instancedMeshVertexCount, instancedMeshPrimitiveCount);

            }
            if (ImGui::SliderFloat("ScreenRes", &g_terrain.primitivePixelLengthTarget, 1, 16)) {
                configureTerrainProgram();
                if (g_terrain.method == METHOD_CS)
                    configureSubdCsLodProgram();
            }
            if (ImGui::SliderFloat("DmapScale", &g_terrain.dmap.scale, 0.f, 1.f)) {
                configureTerrainProgram();
                if (g_terrain.method == METHOD_CS)
                    configureSubdCsLodProgram();
            }
            if (g_terrain.method == METHOD_CS || g_terrain.method == METHOD_MS) {
                char buf[64];

                sprintf(buf, "ComputeThreadCount (%02i)", 1 << g_terrain.computeThreadCount);
                if (ImGui::SliderInt(buf, &g_terrain.computeThreadCount, 0, 8)) {
                    loadPrograms();
                    g_terrain.flags.reset = true;
                }
            }
        }
        ImGui::End();

        ImGui::Render();
        ImGui_ImplGlfwGL3_RenderDrawData(ImGui::GetDrawData());
    }

    // screen recording
    if (g_app.recorder.on) {
        char name[64], path[1024];

        glBindFramebuffer(GL_READ_FRAMEBUFFER, g_gl.framebuffers[FRAMEBUFFER_BACK]);
        sprintf(name, "capture_%02i_%09i",
            g_app.recorder.capture,
            g_app.recorder.frame);
        strcat2(path, g_app.dir.output, name);
        djgt_save_glcolorbuffer_bmp(GL_COLOR_ATTACHMENT0, GL_RGB, path);
        ++g_app.recorder.frame;
    }

    // restore state
    glBindFramebuffer(GL_DRAW_FRAMEBUFFER, 0);
    glBindFramebuffer(GL_READ_FRAMEBUFFER, 0);
}

// -----------------------------------------------------------------------------
/**
 * Blit the Composited Framebuffer to the Window Backbuffer
 *
 * Final drawing step: the composited framebuffer is blitted to the
 * OpenGL window backbuffer
 */
void renderBack()
{
    glBindFramebuffer(GL_READ_FRAMEBUFFER, g_gl.framebuffers[FRAMEBUFFER_BACK]);
    glBindFramebuffer(GL_DRAW_FRAMEBUFFER, 0);

    // blit scene framebuffer
    glBlitFramebuffer(0, 0, g_app.viewer.w, g_app.viewer.h,
        0, 0, g_app.viewer.w, g_app.viewer.h,
        GL_COLOR_BUFFER_BIT,
        GL_NEAREST);
}

// -----------------------------------------------------------------------------
/**
 * Render Everything
 *
 */
void render()
{
    double cpuDt, gpuDt;

    djgc_start(g_gl.clocks[CLOCK_SPF]);
    renderScene();
    djgc_stop(g_gl.clocks[CLOCK_SPF]);
    djgc_ticks(g_gl.clocks[CLOCK_SPF], &cpuDt, &gpuDt);
    renderGui(cpuDt, gpuDt);
    renderBack();
    ++g_app.frame;
}


////////////////////////////////////////////////////////////////////////////////

// -----------------------------------------------------------------------------
void
keyboardCallback(
    GLFWwindow* window,
    int key, int, int action, int
) {
    ImGuiIO& io = ImGui::GetIO();
    if (io.WantCaptureKeyboard)
        return;

    if (action == GLFW_PRESS) {
        switch (key) {
        case GLFW_KEY_ESCAPE:
            //glfwSetWindowShouldClose(window, GL_TRUE);
            g_app.viewer.hud = !g_app.viewer.hud;
            break;
        case GLFW_KEY_R:
            loadPrograms();
            g_terrain.flags.reset = true;
            break;
        case GLFW_KEY_S:
            loadPrograms();
            break;
        case GLFW_KEY_F:
            g_terrain.flags.freeze = !g_terrain.flags.freeze;
            loadPrograms();
            break;
        case GLFW_KEY_G:
            g_terrain.flags.freeze = false;
            loadPrograms();
            g_terrain.flags.freeze_step = true;
            break;
        default: break;
        }
    }
}

void mouseButtonCallback(GLFWwindow* window, int button, int action, int mods)
{
    ImGuiIO& io = ImGui::GetIO();
    if (io.WantCaptureMouse)
        return;
}

void mouseMotionCallback(GLFWwindow* window, double x, double y)
{
    static double x0 = 0, y0 = 0;
    double dx = x - x0,
        dy = y - y0;

    ImGuiIO& io = ImGui::GetIO();
    if (io.WantCaptureMouse)
        return;

    if (glfwGetMouseButton(window, GLFW_MOUSE_BUTTON_LEFT) == GLFW_PRESS) {
        dja::mat3 axis = dja::transpose(g_camera.axis);
        g_camera.axis = dja::mat3::rotation(dja::vec3(0, 0, 1), dx * 5e-3)
            * g_camera.axis;
        g_camera.axis = dja::mat3::rotation(axis[1], dy * 5e-3)
            * g_camera.axis;
        g_camera.axis[0] = dja::normalize(g_camera.axis[0]);
        g_camera.axis[1] = dja::normalize(g_camera.axis[1]);
        g_camera.axis[2] = dja::normalize(g_camera.axis[2]);
    }
    else if (glfwGetMouseButton(window, GLFW_MOUSE_BUTTON_RIGHT) == GLFW_PRESS) {
        dja::mat3 axis = dja::transpose(g_camera.axis);
        g_camera.pos -= axis[1] * dx * 5e-3 * norm(g_camera.pos);
        g_camera.pos += axis[2] * dy * 5e-3 * norm(g_camera.pos);
    }

    x0 = x;
    y0 = y;
}

void mouseScrollCallback(GLFWwindow* window, double xoffset, double yoffset)
{
    ImGuiIO& io = ImGui::GetIO();
    ImGui_ImplGlfw_ScrollCallback(window, xoffset, yoffset);
    if (io.WantCaptureMouse)
        return;

    dja::mat3 axis = dja::transpose(g_camera.axis);
    g_camera.pos -= axis[0] * yoffset * 5e-2 * norm(g_camera.pos);
}

void usage(const char *app)
{
    printf("%s -- OpenGL Terrain Renderer\n", app);
    printf("usage: %s --shader-dir path_to_shader_dir\n", app);
}

// -----------------------------------------------------------------------------
int main(int argc, char **argv)
{
    glfwInit();
    glfwWindowHint(GLFW_CONTEXT_VERSION_MAJOR, 4);
    glfwWindowHint(GLFW_CONTEXT_VERSION_MINOR, 5);
    glfwWindowHint(GLFW_OPENGL_PROFILE, GLFW_OPENGL_CORE_PROFILE);
    glfwWindowHint(GLFW_OPENGL_DEBUG_CONTEXT, GL_TRUE);

    // Create the Window
    LOG("Loading {Window-Main}\n");
    GLFWwindow* window = glfwCreateWindow(
        VIEWER_DEFAULT_WIDTH, VIEWER_DEFAULT_HEIGHT,
        "Implicit GPU Subdivision Demo", NULL, NULL
    );
    if (window == NULL) {
        LOG("=> Failure <=\n");
        glfwTerminate();
        return -1;
    }
    glfwMakeContextCurrent(window);
    glfwSetKeyCallback(window, &keyboardCallback);
    glfwSetCursorPosCallback(window, &mouseMotionCallback);
    glfwSetMouseButtonCallback(window, &mouseButtonCallback);
    glfwSetScrollCallback(window, &mouseScrollCallback);

    // Load OpenGL functions
    LOG("Loading {OpenGL}\n");
    if (!gladLoadGLLoader((GLADloadproc)glfwGetProcAddress)) {
        LOG("gladLoadGLLoader failed\n");
        return -1;
    }


    //int maxUniformBlocks = 0;
    //glGetIntegerv(GL_MAX_GEOMETRY_UNIFORM_BLOCKS, &maxUniformBlocks);
    //LOG("[MAX BLOCKS] : %d\n", maxUniformBlocks);

    LOG("-- Begin -- Demo\n");
    try {
        log_debug_output();
        ImGui::CreateContext();
        ImGui_ImplGlfwGL3_Init(window, false);
        ImGui::StyleColorsDark();
        LOG("-- Begin -- Init\n");
        init();
        LOG("-- End -- Init\n");

        while (!glfwWindowShouldClose(window)) {
            glfwPollEvents();

            render();

            glfwSwapBuffers(window);
        }

        release();
        ImGui_ImplGlfwGL3_Shutdown();
        ImGui::DestroyContext();
        glfwTerminate();
    }
    catch (std::exception& e) {
        LOG("%s", e.what());
        ImGui_ImplGlfwGL3_Shutdown();
        ImGui::DestroyContext();
        glfwTerminate();
        LOG("(!) Demo Killed (!)\n");

        return EXIT_FAILURE;
    }
    catch (...) {
        ImGui_ImplGlfwGL3_Shutdown();
        ImGui::DestroyContext();
        glfwTerminate();
        LOG("(!) Demo Killed (!)\n");

        return EXIT_FAILURE;
    }
    LOG("-- End -- Demo\n");

    return 0;
}

////Instanced patch geometry at various subdiv levels////

//gpuSubd == 0
const dja::vec2 verticesL0[] = {
    { 0.0f, 0.0f },
    { 1.0f, 0.0f },
    { 0.0f, 1.0f }
};
const uint16_t indexesL0[] = { 0u, 1u, 2u };

//gpuSubd == 1
const dja::vec2 verticesL1[] = {
    { 0.0f, 1.0f },
    { 0.5f, 0.5f },
    { 0.0f, 0.5f },
    { 0.0f, 0.0f },
    { 0.5f, 0.0f },
    { 1.0f, 0.0f }
};
const uint16_t indexesL1[] = {
    1u, 0u, 2u,
    1u, 2u, 3u,
    1u, 3u, 4u,
    1u, 4u, 5u
};

//gpuSubd == 2
const dja::vec2 verticesL2[] = {
    { 0.25f, 0.75f },
    { 0.0f, 1.0f },
    { 0.0f, 0.75f },
    { 0.0f, 0.5f },
    { 0.25f, 0.5f },
    { 0.5f, 0.5f },

    { 0.25f, 0.25f },
    { 0.0f, 0.25f },
    { 0.0f, 0.0f },
    { 0.25f, 0.0f },
    { 0.5f, 0.0f },
    { 0.5f, 0.25f },
    { 0.75f, 0.25f },
    { 0.75f, 0.0f },
    { 1.0f, 0.0f }        //14
};
const uint16_t indexesL2[] = {
    0u, 1u, 2u,
    0u, 2u, 3u,
    0u, 3u, 4u,
    0u, 4u, 5u,

    6u, 5u, 4u,
    6u, 4u, 3u,
    6u, 3u, 7u,
    6u, 7u, 8u,

    6u, 8u, 9u,
    6u, 9u, 10u,
    6u, 10u, 11u,
    6u, 11u, 5u,

    12u, 5u, 11u,
    12u, 11u, 10u,
    12u, 10u, 13u,
    12u, 13u, 14u
};

//gpuSubd == 3
const dja::vec2 verticesL3[] = {
    { 0.25f*0.5f, 0.75f*0.5f + 0.5f },
    { 0.0f*0.5f, 1.0f*0.5f + 0.5f },
    { 0.0f*0.5f, 0.75f*0.5f + 0.5f },
    { 0.0f*0.5f , 0.5f*0.5f + 0.5f },
    { 0.25f*0.5f, 0.5f*0.5f + 0.5f },
    { 0.5f*0.5f, 0.5f*0.5f + 0.5f },
    { 0.25f*0.5f, 0.25f*0.5f + 0.5f },
    { 0.0f*0.5f, 0.25f*0.5f + 0.5f },
    { 0.0f*0.5f, 0.0f*0.5f + 0.5f },
    { 0.25f*0.5f, 0.0f*0.5f + 0.5f },
    { 0.5f*0.5f, 0.0f*0.5f + 0.5f },
    { 0.5f*0.5f, 0.25f*0.5f + 0.5f },
    { 0.75f*0.5f, 0.25f*0.5f + 0.5f },
    { 0.75f*0.5f, 0.0f*0.5f + 0.5f },
    { 1.0f*0.5f, 0.0f*0.5f + 0.5f },        //14

    { 0.375f, 0.375f },
    { 0.25f, 0.375f },
    { 0.25f, 0.25f },
    { 0.375f, 0.25f },
    { 0.5f, 0.25f },
    { 0.5f, 0.375f },    //20

    { 0.125f, 0.375f },
    { 0.0f, 0.375f },
    { 0.0f, 0.25f },
    { 0.125f, 0.25f },    //24

    { 0.125f, 0.125f },
    { 0.0f, 0.125f },
    { 0.0f, 0.0f },
    { 0.125f, 0.0f },
    { 0.25f, 0.0f },
    { 0.25f, 0.125f },    //30

    { 0.375f, 0.125f },
    { 0.375f, 0.0f },
    { 0.5f, 0.0f },
    { 0.5f, 0.125f },    //34

    { 0.625f, 0.375f },
    { 0.625f, 0.25f },
    { 0.75f, 0.25f },    //37

    { 0.625f, 0.125f },
    { 0.625f, 0.0f },
    { 0.75f, 0.0f },
    { 0.75f, 0.125f },    //41

    { 0.875f, 0.125f },
    { 0.875f, 0.0f },
    { 1.0f, 0.0f }    //44
};
const uint16_t indexesL3[] = {
    0u, 1u, 2u,
    0u, 2u, 3u,
    0u, 3u, 4u,
    0u, 4u, 5u,

    6u, 5u, 4u,
    6u, 4u, 3u,
    6u, 3u, 7u,
    6u, 7u, 8u,

    6u, 8u, 9u,
    6u, 9u, 10u,
    6u, 10u, 11u,
    6u, 11u, 5u,

    12u, 5u, 11u,
    12u, 11u, 10u,
    12u, 10u, 13u,
    12u, 13u, 14u,        //End fo first big triangle

    15u, 14u, 13u,
    15u, 13u, 10u,
    15u, 10u, 16u,
    15u, 16u, 17u,
    15u, 17u, 18u,
    15u, 18u, 19u,
    15u, 19u, 20u,
    15u, 20u, 14u,

    21u, 10u, 9u,
    21u, 9u, 8u,
    21u, 8u, 22u,
    21u, 22u, 23u,
    21u, 23u, 24u,
    21u, 24u, 17u,
    21u, 17u, 16u,
    21u, 16u, 10u,

    25u, 17u, 24u,
    25u, 24u, 23u,
    25u, 23u, 26u,
    25u, 26u, 27u,
    25u, 27u, 28u,
    25u, 28u, 29u,
    25u, 29u, 30u,
    25u, 30u, 17u,

    31u, 19u, 18u,
    31u, 18u, 17u,
    31u, 17u, 30u,
    31u, 30u, 29u,
    31u, 29u, 32u,
    31u, 32u, 33u,
    31u, 33u, 34u,
    31u, 34u, 19u,

    35u, 14u, 20u,
    35u, 20u, 19u,
    35u, 19u, 36u,
    35u, 36u, 37u,

    38u, 37u, 36u,
    38u, 36u, 19u,
    38u, 19u, 34u,
    38u, 34u, 33u,
    38u, 33u, 39u,
    38u, 39u, 40u,
    38u, 40u, 41u,
    38u, 41u, 37u,

    42u, 37u, 41u,
    42u, 41u, 40u,
    42u, 40u, 43u,
    42u, 43u, 44u
};
<|MERGE_RESOLUTION|>--- conflicted
+++ resolved
@@ -489,14 +489,8 @@
     djgp_push_file(djp, strcat2(buf, g_app.dir.shader, "fcull.glsl"));
     djgp_push_file(djp, strcat2(buf, g_app.dir.shader, "isubd.glsl"));
 
-<<<<<<< HEAD
-    djgp_push_file(djp, strcat2(buf, g_app.dir.shader, "terrain_common.glsl"));
-
-    if (g_terrain.method == METHOD_TS) {
-=======
     switch (g_terrain.method) {
     case METHOD_TS:
->>>>>>> 66a959e7
         djgp_push_file(djp, strcat2(buf, g_app.dir.shader, "terrain_ts.glsl"));
         break;
     case METHOD_GS:
@@ -550,16 +544,10 @@
 
         LOG("Loading {Compute-LoD-Program}\n");
         setShaderMacros(djp);
-<<<<<<< HEAD
-
-        setupSubdKernel(djp);
-        
-        djgp_push_file(djp, strcat2(buf, g_app.dir.shader, "terrain_common.glsl"));
-
-=======
         djgp_push_file(djp, strcat2(buf, g_app.dir.shader, "fcull.glsl"));
         djgp_push_file(djp, strcat2(buf, g_app.dir.shader, "isubd.glsl"));
->>>>>>> 66a959e7
+        djgp_push_file(djp, strcat2(buf, g_app.dir.shader, "terrain_common.glsl"));
+
         djgp_push_file(djp, strcat2(buf, g_app.dir.shader, "terrain_cs_lod.glsl"));
 
         if (!djgp_to_gl(djp, 450, false, true, program)) {
